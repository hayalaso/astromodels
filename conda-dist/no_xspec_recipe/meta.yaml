--- conflicted
+++ resolved
@@ -66,11 +66,7 @@
 
 
 about:
-<<<<<<< HEAD
-  home: https://github.com/threeML/astromodels
-=======
   home: https://github.com/threeml/astromodels
->>>>>>> 1eb2c271
   license: UNKNOWN
   summary: 'Astromodels contains models to be used in likelihood or Bayesian analysis in astronomy'
   license_family: OTHER
