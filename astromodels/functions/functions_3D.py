import numpy as np
import pdb

from scipy.interpolate import RegularGridInterpolator
from joblib import Parallel, delayed

from astropy.wcs import wcs
from astropy.coordinates import SkyCoord, ICRS, BaseCoordinateFrame
from astropy.io import fits
import astropy.units as u

from astromodels.functions.function import Function3D, FunctionMeta
from astromodels.utils.angular_distance import angular_distance



class Continuous_injection_diffusion_ellipse(Function3D):
    r"""
        description :

            Positron and electrons diffusing away from the accelerator

        latex : $\left(\frac{180^\circ}{\pi}\right)^2 \frac{1.2154}{\sqrt{\pi^3} r_{\rm diff} ({\rm angsep} ({\rm x, y, lon_0, lat_0})+0.06 r_{\rm diff} )} \, {\rm exp}\left(-\frac{{\rm angsep}^2 ({\rm x, y, lon_0, lat_0})}{r_{\rm diff} ^2} \right)$

        parameters :

            lon0 :

                desc : Longitude of the center of the source
                initial value : 0.0
                min : 0.0
                max : 360.0

            lat0 :

                desc : Latitude of the center of the source
                initial value : 0.0
                min : -90.0
                max : 90.0

            rdiff0 :

                desc : Projected diffusion radius. The maximum allowed value is used to define the truncation radius.
                initial value : 1.0
                min : 0
                max : 20

            delta :

                desc : index for the diffusion coefficient
                initial value : 0.5
                min : 0.3
                max : 0.6
                fix : yes

            b :

                desc : b field strength in uG
                initial value : 3
                min : 1
                max : 10.
                fix : yes

            piv :

                desc : Pivot for the diffusion radius
                initial value : 2e10
                min : 0
                fix : yes

            piv2 :

                desc : Pivot for converting gamma energy to electron energy (always be 1 TeV)
                initial value : 1e9
                min : 0
                fix : yes

            incl :

                desc : inclination of semimajoraxis to a line of constant latitude
                initial value : 0.0
                min : -90.0
                max : 90.0
                fix : yes

            elongation :

                desc : elongation of the ellipse (b/a)
                initial value : 1.
                min : 0.1
                max : 10.

        """

    __metaclass__ = FunctionMeta

    def _set_units(self, x_unit, y_unit, z_unit, w_unit):

        # lon0 and lat0 and rdiff have most probably all units of degrees. However,
        # let's set them up here just to save for the possibility of using the
        # formula with other units (although it is probably never going to happen)

        self.lon0.unit = x_unit
        self.lat0.unit = y_unit
        self.rdiff0.unit = x_unit

        # Delta is of course unitless

        self.delta.unit = u.dimensionless_unscaled
        self.b.unit = u.dimensionless_unscaled
        self.incl.unit = x_unit
        self.elongation.unit = u.dimensionless_unscaled

        # Piv has the same unit as energy (which is z)

        self.piv.unit = z_unit
        self.piv2.unit = z_unit

    def evaluate(self, x, y, z, lon0, lat0, rdiff0, delta, b, piv, piv2, incl, elongation):

        lon, lat = x, y
        energy = z

        # energy in kev -> TeV.
        # NOTE: the use of piv2 is necessary to preserve dimensional correctness: the logarithm can only be taken
        # of a dimensionless quantity, so there must be a pivot there.

        e_energy_piv2 = 17. * np.power(energy / piv2, 0.54 + 0.046 * np.log10(energy / piv2))
        e_piv_piv2 = 17. * np.power(piv / piv2, 0.54 + 0.046 * np.log10(piv / piv2))

        try:

            rdiff_a = rdiff0 * np.power(e_energy_piv2 / e_piv_piv2, (delta - 1.) / 2.) * \
                    np.sqrt(b * b / 8. / np.pi * 0.624 + 0.26 * np.power(1. + 0.0107 * e_piv_piv2, -1.5)) / \
                    np.sqrt(b * b / 8. / np.pi * 0.624 + 0.26 * np.power(1. + 0.0107 * e_energy_piv2, -1.5))

        except ValueError:

            # This happens when using units, because astropy.units fails with the message:
            # "ValueError: Quantities and Units may only be raised to a scalar power"

            # Work around the problem with this loop, which is slow but using units is only for testing purposes or
            # single calls, so it shouldn't matter too much
            rdiff_a = np.array( map(lambda x: (rdiff0 * np.power(e_energy_pivi2 / e_piv_piv2, x)).value,
                                  (delta - 1.) / 2. * np.sqrt(b * b / 8. / np.pi * 0.624 + 0.26 * np.power(1. + 0.0107 * e_piv_piv2, -1.5)) /
                                  np.sqrt(b * b / 8. / np.pi * 0.624 + 0.26 * np.power(1. + 0.0107 * e_energy_piv2, -1.5)))) * rdiff0.unit

        rdiff_b = rdiff_a * elongation

        pi = np.pi

        angsep = angular_distance(lon, lat, lon0, lat0)
        ang = np.arctan2(lat - lat0, (lon - lon0) * np.cos(lat0 * np.pi / 180.))

        theta = np.arctan2(np.sin(ang-incl*np.pi/180.)/elongation, np.cos(ang-incl*np.pi/180.))

        rdiffs_a, thetas = np.meshgrid(rdiff_a, theta)
        rdiffs_b, angseps = np.meshgrid(rdiff_b, angsep)

        rdiffs = np.sqrt(rdiffs_a ** 2 * np.cos(thetas) ** 2 + rdiffs_b ** 2 * np.sin(thetas) ** 2)


        results = np.power(180.0 / pi, 2) * 1.22 / (pi * np.sqrt(pi) * rdiffs_a * np.sqrt(elongation) * (angseps + 0.06 * rdiffs)) *  np.exp(-np.power(angseps, 2) / rdiffs ** 2)

        return results


    def get_boundaries(self):

        # Truncate the function at the max of rdiff allowed

        maximum_rdiff = self.rdiff0.max_value

        min_latitude = max(-90., self.lat0.value - maximum_rdiff)
        max_latitude = min(90., self.lat0.value + maximum_rdiff)

        max_abs_lat = max(np.absolute(min_latitude), np.absolute(max_latitude))

        if max_abs_lat > 89. or maximum_rdiff / np.cos(max_abs_lat * np.pi / 180.) >= 180.:

            min_longitude = 0.
            max_longitude = 360.

        else:

            min_longitude = self.lon0.value - maximum_rdiff / np.cos(max_abs_lat * np.pi / 180.)
            max_longitude = self.lon0.value + maximum_rdiff / np.cos(max_abs_lat * np.pi / 180.)

            if min_longitude < 0.:

                min_longitude += 360.

            elif max_longitude > 360.:

                max_longitude -= 360.

        return (min_longitude, max_longitude), (min_latitude, max_latitude)

class Continuous_injection_diffusion(Function3D):
    r"""
        description :

            Positron and electrons diffusing away from the accelerator

        latex : $\left(\frac{180^\circ}{\pi}\right)^2 \frac{1.2154}{\sqrt{\pi^3} r_{\rm diff} ({\rm angsep} ({\rm x, y, lon_0, lat_0})+0.06 r_{\rm diff} )} \, {\rm exp}\left(-\frac{{\rm angsep}^2 ({\rm x, y, lon_0, lat_0})}{r_{\rm diff} ^2} \right)$

        parameters :

            lon0 :

                desc : Longitude of the center of the source
                initial value : 0.0
                min : 0.0
                max : 360.0

            lat0 :

                desc : Latitude of the center of the source
                initial value : 0.0
                min : -90.0
                max : 90.0

            rdiff0 :

                desc : Projected diffusion radius limited by the cooling time. The maximum allowed value is used to define the truncation radius.
                initial value : 1.0
                min : 0
                max : 20

            rinj :

                desc : Ratio of diffusion radius limited by the injection time over rdiff0. The maximum allowed value is used to define the truncation radius.
                initial value : 100.0
                min : 0
                max : 200
                fix : yes

            delta :

                desc : index for the diffusion coefficient
                initial value : 0.5
                min : 0.3
                max : 0.6
                fix : yes

            b :

                desc : b field strength in uG
                initial value : 3
                min : 1
                max : 10.
                fix : yes

            piv :

                desc : Pivot for the diffusion radius
                initial value : 2e10
                min : 0
                fix : yes

            piv2 :
                desc : Pivot for converting gamma energy to electron energy (always be 1 TeV)
                initial value : 1e9
                min : 0
                fix : yes

        """

    __metaclass__ = FunctionMeta

    def _set_units(self, x_unit, y_unit, z_unit, w_unit):

        # lon0 and lat0 and rdiff have most probably all units of degrees. However,
        # let's set them up here just to save for the possibility of using the
        # formula with other units (although it is probably never going to happen)

        self.lon0.unit = x_unit
        self.lat0.unit = y_unit
        self.rdiff0.unit = x_unit
        self.rinj.unit = u.dimensionless_unscaled

        # Delta is of course unitless

        self.delta.unit = u.dimensionless_unscaled
        self.b.unit = u.dimensionless_unscaled

        # Piv has the same unit as energy (which is z)

        self.piv.unit = z_unit
        self.piv2.unit = z_unit

    def evaluate(self, x, y, z, lon0, lat0, rdiff0, rinj, delta, b, piv, piv2):

        print x
        print y
        print z.size
        lon, lat = x, y
        energy = z

        # energy in kev -> TeV.
        # NOTE: the use of piv2 is necessary to preserve dimensional correctness: the logarithm can only be taken
        # of a dimensionless quantity, so there must be a pivot there.

        e_energy_piv2 = 17. * np.power(energy / piv2, 0.54 + 0.046 * np.log10(energy / piv2))
        e_piv_piv2 = 17. * np.power(piv / piv2, 0.54 + 0.046 * np.log10(piv / piv2))

        try:

            rdiff_c = rdiff0 * np.power(e_energy_piv2 / e_piv_piv2, (delta - 1.) / 2.) * \
                    np.sqrt(b * b / 8. / np.pi * 0.624 + 0.26 * np.power(1. + 0.0107 * e_piv_piv2, -1.5)) / \
                    np.sqrt(b * b / 8. / np.pi * 0.624 + 0.26 * np.power(1. + 0.0107 * e_energy_piv2, -1.5))

            rdiff_i = rdiff0 * rinj * np.power(e_energy_piv2 / e_piv_piv2, delta / 2.)

        except ValueError:

            # This happens when using units, because astropy.units fails with the message:
            # "ValueError: Quantities and Units may only be raised to a scalar power"

            # Work around the problem with this loop, which is slow but using units is only for testing purposes or
            # single calls, so it shouldn't matter too much
            rdiff_c = np.array( map(lambda x: (rdiff0 * np.power(e_energy_pivi2 / e_piv_piv2, x)
                                   * np.sqrt(b * b / 8. / np.pi * 0.624 + 0.26 * np.power(1. + 0.0107 * e_piv_piv2, -1.5)) /
                                  np.sqrt(b * b / 8. / np.pi * 0.624 + 0.26 * np.power(1. + 0.0107 * e_energy_piv2, -1.5)), (delta - 1.) / 2.).value)) * rdiff0.unit

            rdiff_i = np.array( map(lambda x: (rdiff0 * rinj * np.power(e_energy_piv2 / e_piv_piv2, x), delta / 2.).value)) * rdiff0.unit
            raise ValueError("")

        rdiff = np.minimum(rdiff_c, rdiff_i)

        angsep = angular_distance(lon, lat, lon0, lat0)

        pi = np.pi

        rdiffs, angseps = np.meshgrid(rdiff, angsep)

        A = np.power(180.0 / pi, 2) * 1.2154 / (pi * np.sqrt(pi) * rdiffs * (angseps + 0.06 * rdiffs)) * \
               np.exp(-np.power(angseps, 2) / rdiffs ** 2)
        print A
        return A


    def get_boundaries(self):

        # Truncate the function at the max of rdiff allowed

        maximum_rdiff = self.rdiff0.max_value

        min_latitude = max(-90., self.lat0.value - maximum_rdiff)
        max_latitude = min(90., self.lat0.value + maximum_rdiff)

        max_abs_lat = max(np.absolute(min_latitude), np.absolute(max_latitude))

        if max_abs_lat > 89. or maximum_rdiff / np.cos(max_abs_lat * np.pi / 180.) >= 180.:

            min_longitude = 0.
            max_longitude = 360.

        else:

            min_longitude = self.lon0.value - maximum_rdiff / np.cos(max_abs_lat * np.pi / 180.)
            max_longitude = self.lon0.value + maximum_rdiff / np.cos(max_abs_lat * np.pi / 180.)

            if min_longitude < 0.:

                min_longitude += 360.

            elif max_longitude > 360.:

                max_longitude -= 360.

        return (min_longitude, max_longitude), (min_latitude, max_latitude)
<<<<<<< HEAD

class GalPropTemplate_3D(Function3D):
    r"""
        description :

            User input Spatial Template.

        latex : $ K $

        parameters :

            K :

                desc : normalization
                initial value : 1
                fix : yes

    """

    __metaclass__ = FunctionMeta

    def _set_units(self, x_unit, y_unit, z_unit, w_unit):

        self.K.unit = (u.MeV * u.cm**2 * u.s * u.sr) ** (-1)

    def _setup(self):

        self._frame = ICRS()

    def set_frame(self, new_frame):
        """
        Set a new frame for the coordinates (the default is ICRS J2000)

        :param new_frame: a coordinate frame from astropy
        :return: (none)
        """
        assert isinstance(new_frame, BaseCoordinateFrame)

        self._frame = new_frame

    def load_file(self,fitsfile,ihdu=0):

        header = fits.getheader(fitsfile)
        self._w = wcs.WCS(header)
        self.ramin = 0.1
        self.ramax = 359.9
        self.decmin = -26.
        self.decmax = 66.
        with fits.open(fitsfile) as f:

            #self._refXpix = f[ihdu].header['CRPIX1']
            #self._refYpix = f[ihdu].header['CRPIX2']
            #self._refZpix = f[ihdu].header['CRPIX3']
            self._delLon = f[ihdu].header['CDELT1']
            self._delLat = f[ihdu].header['CDELT2']
            self._delEn = f[ihdu].header['CDELT3']
            self._refLon = f[ihdu].header['CRVAL1']
            self._refLat = f[ihdu].header['CRVAL2']
            self._refEn = f[ihdu].header['CRVAL3'] #in log10
            self._map = f[ihdu].data
            self._nl = f[ihdu].header['NAXIS1']#long
            self._nb = f[ihdu].header['NAXIS2']#lat
            self._ne = f[ihdu].header['NAXIS3']#energy

            #Create the function for the interpolation
            self._L = np.linspace(self._refLon,self._refLon+(self._nl-1)*self._delLon,self._nl)
            self._B = np.linspace(self._refLat,self._refLat+(self._nb-1)*self._delLat,self._nb)
            self._E = np.linspace(self._refEn,self._refEn+(self._ne-1)*self._delEn,self._ne)
            for i in xrange(len(self._E)):
                self._map[i] = self._map[i]/(np.power(10,self._E[i])*np.power(10,self._E[i])) # map is in Mev / cm^2 s sr, changing to 1 / MeV cm^2 s sr
            self._F = RegularGridInterpolator((self._E,self._B,self._L),self._map,bounds_error=False)

    def evaluate(self, x,y,z,K):

        # We assume x and y are R.A. and Dec
        #print np.min(x)
        #print x
        #print y
        #print x.size
        #print z.size
        _coord = SkyCoord(ra=x, dec=y, frame=self._frame, unit="deg")

        b = _coord.transform_to('galactic').b.value
        l = _coord.transform_to('galactic').l.value
        lon=l
        lat=b
        #transform energy from keV to MeV. Galprop Model starts at 100 MeV
        #print np.log10(1.* u.keV/u.MeV)
        energy = np.log10(z * u.keV/ u.MeV)
        print "Energies: ",np.power(10,energy)
        if lon.size != lat.size:
            raise AttributeError("Lon and Lat should be the same size")
        f=np.zeros([lon.size,energy.size])
        E0 = self._refEn
        Ef = self._refEn + (self._ne-1)*self._delEn

        #fix longitude
        for j in xrange(lon.size):
            if lon[j]>180.:
                lon[j]=180-lon[j]

        for i in xrange(energy.size):
            #print i
            if energy[i]<E0 or energy[i]>Ef:  #Maybe needed, it probably not necesary once the energy units are right?
                continue
            #r = Parallel(n_jobs=1)(delayed(self._F)((energy[i],lat[j],lon[j])) for j in xrange(lon.size))
            #f[:][i] = r

            for j in xrange(lon.size):
                #f[j,i] = r[j]
                #il,ib,ie = self._w.all_world2pix(lon[j],lat[j],energy[i],1)
                #if il > self._nl+1:
                    #continue#il = il - self._nl
                #if ib > self._nb:
                    #ib = ib - self._nb
                #if ie > self._ne or energy[i]>Ef:  #Maybe needed, it probably not necesary once the energy units are right?
            #    if energy[i]<E0 or energy[i]>Ef:  #Maybe needed, it probably not necesary once the energy units are right?
                    #f[j,i] = 0.
                    #ie=ie-1.
                    #print energy[i]
                    #print "Looking at energies higher than 100 TeV"
             #       continue#f[j,i] = self._interpolate_method(il,ib,self._ne-1,lon[j],lat[j],energy[i])

                #else:
                    #f[j,i] = self._interpolate_method(il,ib,ie,lon[j],lat[j],energy[i])

                try:
                    f[j,i] = self._F((energy[i],lat[j],lon[j]))#/(energy[i]*energy[i])
                except ValueError:
                    continue

        #pdb.set_trace()
        assert np.all(np.isfinite(f))
        A = np.multiply(K,f)#/1000.
        print "Flux: ", A
        return A

    def define_region(self,a,b,c,d):
        if c < -26.:
            c = -26.
            print "Value cannot be lower than dec=-26 due to HAWC's FOV"
        if d > 66.:
            d = 66.
            print "Value cannot be lower than dec=66 due to HAWC's FOV"
        self.ramin = a
        self.ramax = b
        self.decmin = c
        self.decmax = d

    def get_boundaries(self):

        #if min_longitude < self.ramin:
        #    min_longitude = self.ramin
        #if max_longitude > self.ramax:
        #    max_longitude = self.ramax
        #if min_latitude < self.decmin:
        #    min_latitude = self.decmin
        #if max_latitude > self.decmax:
        #    max_latitude = self.decmax
        #maximum_rdiff = self.r

        #min_latitude = max(-90., self.lat0 - maximum_rdiff)
        #max_latitude = min(90., self.lat0 + maximum_rdiff)

        #max_abs_lat = max(np.absolute(min_latitude), np.absolute(max_latitude))

        #if max_abs_lat > 89. or maximum_rdiff / np.cos(max_abs_lat * np.pi / 180.) >= 180.:

           # min_longitude = 0.
           # max_longitude = 360.

        #else:

            #min_longitude = self.lon0 - maximum_rdiff / np.cos(max_abs_lat * np.pi / 180.)
            #max_longitude = self.lon0 + maximum_rdiff / np.cos(max_abs_lat * np.pi / 180.)

            #if min_longitude < 0.:

                #min_longitude += 360.

            #elif max_longitude > 360.:

                #max_longitude -= 360.

        min_longitude = self.ramin
        max_longitude = self.ramax
        min_latitude = self.decmin
        max_latitude = self.decmax
        return (min_longitude, max_longitude), (min_latitude, max_latitude)
=======
>>>>>>> 7022ac25
<|MERGE_RESOLUTION|>--- conflicted
+++ resolved
@@ -291,9 +291,6 @@
 
     def evaluate(self, x, y, z, lon0, lat0, rdiff0, rinj, delta, b, piv, piv2):
 
-        print x
-        print y
-        print z.size
         lon, lat = x, y
         energy = z
 
@@ -334,10 +331,8 @@
 
         rdiffs, angseps = np.meshgrid(rdiff, angsep)
 
-        A = np.power(180.0 / pi, 2) * 1.2154 / (pi * np.sqrt(pi) * rdiffs * (angseps + 0.06 * rdiffs)) * \
+        return np.power(180.0 / pi, 2) * 1.2154 / (pi * np.sqrt(pi) * rdiffs * (angseps + 0.06 * rdiffs)) * \
                np.exp(-np.power(angseps, 2) / rdiffs ** 2)
-        print A
-        return A
 
 
     def get_boundaries(self):
@@ -370,7 +365,6 @@
                 max_longitude -= 360.
 
         return (min_longitude, max_longitude), (min_latitude, max_latitude)
-<<<<<<< HEAD
 
 class GalPropTemplate_3D(Function3D):
     r"""
@@ -559,6 +553,4 @@
         max_longitude = self.ramax
         min_latitude = self.decmin
         max_latitude = self.decmax
-        return (min_longitude, max_longitude), (min_latitude, max_latitude)
-=======
->>>>>>> 7022ac25
+        return (min_longitude, max_longitude), (min_latitude, max_latitude)