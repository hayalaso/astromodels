import numpy as np
import time
import pdb

from scipy.interpolate import RegularGridInterpolator
from joblib import Parallel, delayed

from astropy.wcs import wcs
from astropy.coordinates import SkyCoord, ICRS, BaseCoordinateFrame
from astropy.io import fits
import astropy.units as u

from astromodels.functions.function import Function3D, FunctionMeta
from astromodels.utils.angular_distance import angular_distance



class Continuous_injection_diffusion_ellipse(Function3D):
    r"""
        description :

            Positron and electrons diffusing away from the accelerator

        latex : $\left(\frac{180^\circ}{\pi}\right)^2 \frac{1.2154}{\sqrt{\pi^3} r_{\rm diff} ({\rm angsep} ({\rm x, y, lon_0, lat_0})+0.06 r_{\rm diff} )} \, {\rm exp}\left(-\frac{{\rm angsep}^2 ({\rm x, y, lon_0, lat_0})}{r_{\rm diff} ^2} \right)$

        parameters :

            lon0 :

                desc : Longitude of the center of the source
                initial value : 0.0
                min : 0.0
                max : 360.0

            lat0 :

                desc : Latitude of the center of the source
                initial value : 0.0
                min : -90.0
                max : 90.0

            rdiff0 :

                desc : Projected diffusion radius. The maximum allowed value is used to define the truncation radius.
                initial value : 1.0
                min : 0
                max : 20

            delta :

                desc : index for the diffusion coefficient
                initial value : 0.5
                min : 0.3
                max : 0.6
                fix : yes

            b :

                desc : b field strength in uG
                initial value : 3
                min : 1
                max : 10.
                fix : yes

            piv :

                desc : Pivot for the diffusion radius
                initial value : 2e10
                min : 0
                fix : yes

            piv2 :

                desc : Pivot for converting gamma energy to electron energy (always be 1 TeV)
                initial value : 1e9
                min : 0
                fix : yes

            incl :

                desc : inclination of semimajoraxis to a line of constant latitude
                initial value : 0.0
                min : -90.0
                max : 90.0
                fix : yes

            elongation :

                desc : elongation of the ellipse (b/a)
                initial value : 1.
                min : 0.1
                max : 10.

        """

    __metaclass__ = FunctionMeta

    def _set_units(self, x_unit, y_unit, z_unit, w_unit):

        # lon0 and lat0 and rdiff have most probably all units of degrees. However,
        # let's set them up here just to save for the possibility of using the
        # formula with other units (although it is probably never going to happen)

        self.lon0.unit = x_unit
        self.lat0.unit = y_unit
        self.rdiff0.unit = x_unit

        # Delta is of course unitless

        self.delta.unit = u.dimensionless_unscaled
        self.b.unit = u.dimensionless_unscaled
        self.incl.unit = x_unit
        self.elongation.unit = u.dimensionless_unscaled

        # Piv has the same unit as energy (which is z)

        self.piv.unit = z_unit
        self.piv2.unit = z_unit

    def evaluate(self, x, y, z, lon0, lat0, rdiff0, delta, b, piv, piv2, incl, elongation):

        lon, lat = x, y
        energy = z

        # energy in kev -> TeV.
        # NOTE: the use of piv2 is necessary to preserve dimensional correctness: the logarithm can only be taken
        # of a dimensionless quantity, so there must be a pivot there.

        e_energy_piv2 = 17. * np.power(energy / piv2, 0.54 + 0.046 * np.log10(energy / piv2))
        e_piv_piv2 = 17. * np.power(piv / piv2, 0.54 + 0.046 * np.log10(piv / piv2))

        try:

            rdiff_a = rdiff0 * np.power(e_energy_piv2 / e_piv_piv2, (delta - 1.) / 2.) * \
                    np.sqrt(b * b / 8. / np.pi * 0.624 + 0.26 * np.power(1. + 0.0107 * e_piv_piv2, -1.5)) / \
                    np.sqrt(b * b / 8. / np.pi * 0.624 + 0.26 * np.power(1. + 0.0107 * e_energy_piv2, -1.5))

        except ValueError:

            # This happens when using units, because astropy.units fails with the message:
            # "ValueError: Quantities and Units may only be raised to a scalar power"

            # Work around the problem with this loop, which is slow but using units is only for testing purposes or
            # single calls, so it shouldn't matter too much
            rdiff_a = np.array( map(lambda x: (rdiff0 * np.power(e_energy_piv2 / e_piv_piv2, x)).value,
                                  (delta - 1.) / 2. * np.sqrt(b * b / 8. / np.pi * 0.624 + 0.26 * np.power(1. + 0.0107 * e_piv_piv2, -1.5)) /
                                  np.sqrt(b * b / 8. / np.pi * 0.624 + 0.26 * np.power(1. + 0.0107 * e_energy_piv2, -1.5)))) * rdiff0.unit

        rdiff_b = rdiff_a * elongation

        pi = np.pi

        angsep = angular_distance_fast(lon, lat, lon0, lat0)
        ang = np.arctan2(lat - lat0, (lon - lon0) * np.cos(lat0 * np.pi / 180.))

        theta = np.arctan2(np.sin(ang-incl*np.pi/180.)/elongation, np.cos(ang-incl*np.pi/180.))

        rdiffs_a, thetas = np.meshgrid(rdiff_a, theta)
        rdiffs_b, angseps = np.meshgrid(rdiff_b, angsep)

        rdiffs = np.sqrt(rdiffs_a ** 2 * np.cos(thetas) ** 2 + rdiffs_b ** 2 * np.sin(thetas) ** 2)


        results = np.power(180.0 / pi, 2) * 1.22 / (pi * np.sqrt(pi) * rdiffs_a * np.sqrt(elongation) * (angseps + 0.06 * rdiffs)) *  np.exp(-np.power(angseps, 2) / rdiffs ** 2)

        return results


    def get_boundaries(self):

        # Truncate the function at the max of rdiff allowed

        maximum_rdiff = self.rdiff0.max_value

        min_latitude = max(-90., self.lat0.value - maximum_rdiff)
        max_latitude = min(90., self.lat0.value + maximum_rdiff)

        max_abs_lat = max(np.absolute(min_latitude), np.absolute(max_latitude))

        if max_abs_lat > 89. or maximum_rdiff / np.cos(max_abs_lat * np.pi / 180.) >= 180.:

            min_longitude = 0.
            max_longitude = 360.

        else:

            min_longitude = self.lon0.value - maximum_rdiff / np.cos(max_abs_lat * np.pi / 180.)
            max_longitude = self.lon0.value + maximum_rdiff / np.cos(max_abs_lat * np.pi / 180.)

            if min_longitude < 0.:

                min_longitude += 360.

            elif max_longitude > 360.:

                max_longitude -= 360.

        return (min_longitude, max_longitude), (min_latitude, max_latitude)

    def get_total_spatial_integral(self, z=None):  
        """
        Returns the total integral (for 2D functions) or the integral over the spatial components (for 3D functions).
        needs to be implemented in subclasses.

        :return: an array of values of the integral (same dimension as z).
        """

        if isinstance( z, u.Quantity):
            z = z.value
        return np.ones_like( z )


class Continuous_injection_diffusion(Function3D):
    r"""
        description :

            Positron and electrons diffusing away from the accelerator

        latex : $\left(\frac{180^\circ}{\pi}\right)^2 \frac{1.2154}{\sqrt{\pi^3} r_{\rm diff} ({\rm angsep} ({\rm x, y, lon_0, lat_0})+0.06 r_{\rm diff} )} \, {\rm exp}\left(-\frac{{\rm angsep}^2 ({\rm x, y, lon_0, lat_0})}{r_{\rm diff} ^2} \right)$

        parameters :

            lon0 :

                desc : Longitude of the center of the source
                initial value : 0.0
                min : 0.0
                max : 360.0

            lat0 :

                desc : Latitude of the center of the source
                initial value : 0.0
                min : -90.0
                max : 90.0

            rdiff0 :

                desc : Projected diffusion radius limited by the cooling time. The maximum allowed value is used to define the truncation radius.
                initial value : 1.0
                min : 0
                max : 20

            rinj :

                desc : Ratio of diffusion radius limited by the injection time over rdiff0. The maximum allowed value is used to define the truncation radius.
                initial value : 100.0
                min : 0
                max : 200
                fix : yes

            delta :

                desc : index for the diffusion coefficient
                initial value : 0.5
                min : 0.3
                max : 0.6
                fix : yes

            b :

                desc : b field strength in uG
                initial value : 3
                min : 1
                max : 10.
                fix : yes

            piv :

                desc : Pivot for the diffusion radius
                initial value : 2e10
                min : 0
                fix : yes

            piv2 :
                desc : Pivot for converting gamma energy to electron energy (always be 1 TeV)
                initial value : 1e9
                min : 0
                fix : yes

        """

    __metaclass__ = FunctionMeta

    def _set_units(self, x_unit, y_unit, z_unit, w_unit):

        # lon0 and lat0 and rdiff have most probably all units of degrees. However,
        # let's set them up here just to save for the possibility of using the
        # formula with other units (although it is probably never going to happen)

        self.lon0.unit = x_unit
        self.lat0.unit = y_unit
        self.rdiff0.unit = x_unit
        self.rinj.unit = u.dimensionless_unscaled

        # Delta is of course unitless

        self.delta.unit = u.dimensionless_unscaled
        self.b.unit = u.dimensionless_unscaled

        # Piv has the same unit as energy (which is z)

        self.piv.unit = z_unit
        self.piv2.unit = z_unit

    def evaluate(self, x, y, z, lon0, lat0, rdiff0, rinj, delta, b, piv, piv2):

        lon, lat = x, y
        energy = z
        # energy in kev -> TeV.
        # NOTE: the use of piv2 is necessary to preserve dimensional correctness: the logarithm can only be taken
        # of a dimensionless quantity, so there must be a pivot there.

        e_energy_piv2 = 17. * np.power(energy / piv2, 0.54 + 0.046 * np.log10(energy / piv2))
        e_piv_piv2 = 17. * np.power(piv / piv2, 0.54 + 0.046 * np.log10(piv / piv2))

        rdiff_c = rdiff0 * np.power(e_energy_piv2 / e_piv_piv2, (delta - 1.) / 2.) * \
                np.sqrt(b * b / 8. / np.pi * 0.624 + 0.26 * np.power(1. + 0.0107 * e_piv_piv2, -1.5)) / \
                np.sqrt(b * b / 8. / np.pi * 0.624 + 0.26 * np.power(1. + 0.0107 * e_energy_piv2, -1.5))

        rdiff_i = rdiff0 * rinj * np.power(e_energy_piv2 / e_piv_piv2, delta / 2.)

        rdiff = np.minimum(rdiff_c, rdiff_i)

        angsep = angular_distance_fast(lon, lat, lon0, lat0)

        pi = np.pi

        rdiffs, angseps = np.meshgrid(rdiff, angsep)

        return np.power(180.0 / pi, 2) * 1.2154 / (pi * np.sqrt(pi) * rdiffs * (angseps + 0.06 * rdiffs)) * \
               np.exp(-np.power(angseps, 2) / rdiffs ** 2)


    def get_boundaries(self):

        # Truncate the function at the max of rdiff allowed

        maximum_rdiff = self.rdiff0.max_value

        min_latitude = max(-90., self.lat0.value - maximum_rdiff)
        max_latitude = min(90., self.lat0.value + maximum_rdiff)

        max_abs_lat = max(np.absolute(min_latitude), np.absolute(max_latitude))

        if max_abs_lat > 89. or maximum_rdiff / np.cos(max_abs_lat * np.pi / 180.) >= 180.:

            min_longitude = 0.
            max_longitude = 360.

        else:

            min_longitude = self.lon0.value - maximum_rdiff / np.cos(max_abs_lat * np.pi / 180.)
            max_longitude = self.lon0.value + maximum_rdiff / np.cos(max_abs_lat * np.pi / 180.)

            if min_longitude < 0.:

                min_longitude += 360.

            elif max_longitude > 360.:

                max_longitude -= 360.

        return (min_longitude, max_longitude), (min_latitude, max_latitude)

    def get_total_spatial_integral(self, z=None):  
        """
        Returns the total integral (for 2D functions) or the integral over the spatial components (for 3D functions).
        needs to be implemented in subclasses.

        :return: an array of values of the integral (same dimension as z).
        """

        if isinstance( z, u.Quantity):
            z = z.value
        return np.ones_like( z )


class Continuous_injection_diffusion_legacy(Function3D):
    r"""
        description :

            Positron and electrons diffusing away from the accelerator

        latex : $\left(\frac{180^\circ}{\pi}\right)^2 \frac{1.2154}{\sqrt{\pi^3} r_{\rm diff} ({\rm angsep} ({\rm x, y, lon_0, lat_0})+0.06 r_{\rm diff} )} \, {\rm exp}\left(-\frac{{\rm angsep}^2 ({\rm x, y, lon_0, lat_0})}{r_{\rm diff} ^2} \right)$

        parameters :

            lon0 :

                desc : Longitude of the center of the source
                initial value : 0.0
                min : 0.0
                max : 360.0

            lat0 :

                desc : Latitude of the center of the source
                initial value : 0.0
                min : -90.0
                max : 90.0

            rdiff0 :

                desc : Projected diffusion radius. The maximum allowed value is used to define the truncation radius.
                initial value : 1.0
                min : 0
                max : 20

            delta :

                desc : index for the diffusion coefficient
                initial value : 0.5
                min : 0.3
                max : 0.6
                fix : yes

            uratio :

                desc : ratio between u_cmb and u_B
                initial value : 0.5
                min : 0.01
                max : 100.
                fix : yes

            piv :

                desc : Pivot for the diffusion radius
                initial value : 2e10
                min : 0
                fix : yes

            piv2 :
                desc : Pivot for converting gamma energy to electron energy (always be 1 TeV)
                initial value : 1e9
                min : 0
                fix : yes

        """

    __metaclass__ = FunctionMeta

    def _set_units(self, x_unit, y_unit, z_unit, w_unit):

        # lon0 and lat0 and rdiff have most probably all units of degrees. However,
        # let's set them up here just to save for the possibility of using the
        # formula with other units (although it is probably never going to happen)

        self.lon0.unit = x_unit
        self.lat0.unit = y_unit
        self.rdiff0.unit = x_unit

        # Delta is of course unitless

        self.delta.unit = u.dimensionless_unscaled
        self.uratio.unit = u.dimensionless_unscaled

        # Piv has the same unit as energy (which is z)

        self.piv.unit = z_unit
        self.piv2.unit = z_unit

    def evaluate(self, x, y, z, lon0, lat0, rdiff0, delta, uratio, piv, piv2):

        lon, lat = x, y
        energy = z

        # energy in kev -> TeV.
        # NOTE: the use of piv2 is necessary to preserve dimensional correctness: the logarithm can only be taken
        # of a dimensionless quantity, so there must be a pivot there.

        e_energy_piv2 = 17. * np.power(energy / piv2, 0.54 + 0.046 * np.log10(energy / piv2))
        e_piv_piv2 = 17. * np.power(piv / piv2, 0.54 + 0.046 * np.log10(piv / piv2))

        try:

            rdiff = rdiff0 * np.power(e_energy_piv2 / e_piv_piv2, (delta - 1.) / 2.) * \
                    np.sqrt(1. + uratio * np.power(1. + 0.0107 * e_piv_piv2, -1.5)) / \
                    np.sqrt(1. + uratio * np.power(1. + 0.0107 * e_energy_piv2, -1.5))

        except ValueError:

            # This happens when using units, because astropy.units fails with the message:
            # "ValueError: Quantities and Units may only be raised to a scalar power"

            # Work around the problem with this loop, which is slow but using units is only for testing purposes or
            # single calls, so it shouldn't matter too much
            rdiff = np.array( map(lambda x: (rdiff0 * np.power(e_energy_piv2 / e_piv_piv2, x)).value,
                                  (delta - 1.) / 2. * np.sqrt(1. + uratio * np.power(1. + 0.0107 * e_piv_piv2, -1.5)) /
                                  np.sqrt(1. + uratio * np.power(1. + 0.0107 * e_energy_piv2, -1.5)))) * rdiff0.unit

        angsep = angular_distance_fast(lon, lat, lon0, lat0)

        pi = np.pi

        rdiffs, angseps = np.meshgrid(rdiff, angsep)

        return np.power(180.0 / pi, 2) * 1.2154 / (pi * np.sqrt(pi) * rdiffs * (angseps + 0.06 * rdiffs)) * \
               np.exp(-np.power(angseps, 2) / rdiffs ** 2)


    def get_boundaries(self):

        # Truncate the function at the max of rdiff allowed

        maximum_rdiff = self.rdiff0.max_value

        min_latitude = max(-90., self.lat0.value - maximum_rdiff)
        max_latitude = min(90., self.lat0.value + maximum_rdiff)

        max_abs_lat = max(np.absolute(min_latitude), np.absolute(max_latitude))

        if max_abs_lat > 89. or maximum_rdiff / np.cos(max_abs_lat * np.pi / 180.) >= 180.:

            min_longitude = 0.
            max_longitude = 360.

        else:

            min_longitude = self.lon0.value - maximum_rdiff / np.cos(max_abs_lat * np.pi / 180.)
            max_longitude = self.lon0.value + maximum_rdiff / np.cos(max_abs_lat * np.pi / 180.)

            if min_longitude < 0.:

                min_longitude += 360.

            elif max_longitude > 360.:

                max_longitude -= 360.

        return (min_longitude, max_longitude), (min_latitude, max_latitude)

<<<<<<< HEAD
class GalPropTemplate_3D(Function3D):
    r"""
        description :

            User input Spatial Template.

        latex : $ K $

        parameters :

            K :

                desc : normalization
                initial value : 1
                fix : yes

    """

    __metaclass__ = FunctionMeta

    def _set_units(self, x_unit, y_unit, z_unit, w_unit):

        self.K.unit = (u.MeV * u.cm**2 * u.s * u.sr) ** (-1)

    def _setup(self):

        self._frame = ICRS()

    def set_frame(self, new_frame):
        """
        Set a new frame for the coordinates (the default is ICRS J2000)

        :param new_frame: a coordinate frame from astropy
        :return: (none)
        """
        assert isinstance(new_frame, BaseCoordinateFrame)

        self._frame = new_frame

    def load_file(self,fitsfile,ihdu=0):

        tstart = time.time()
        #self._header = fits.getheader(fitsfile)
        #self._w = wcs.WCS(self._header)
        self.fname = fitsfile
        self.ramin = 0.1
        self.ramax = 359.9
        self.decmin = -26.
        self.decmax = 66.
        with fits.open(fitsfile) as f:

            #self._refXpix = f[ihdu].header['CRPIX1']
            #self._refYpix = f[ihdu].header['CRPIX2']
            #self._refZpix = f[ihdu].header['CRPIX3']
            self._delLon = f[ihdu].header['CDELT1']
            self._delLat = f[ihdu].header['CDELT2']
            self._delEn = f[ihdu].header['CDELT3']
            self._refLon = f[ihdu].header['CRVAL1']
            self._refLat = f[ihdu].header['CRVAL2']
            self._refEn = f[ihdu].header['CRVAL3'] #in log10
            self._map = f[ihdu].data
            self._nl = f[ihdu].header['NAXIS1']#long
            self._nb = f[ihdu].header['NAXIS2']#lat
            self._ne = f[ihdu].header['NAXIS3']#energy

            #Create the function for the interpolation
            self._L = np.linspace(self._refLon,self._refLon+(self._nl-1)*self._delLon,self._nl)
            self._B = np.linspace(self._refLat,self._refLat+(self._nb-1)*self._delLat,self._nb)
            self._E = np.linspace(self._refEn,self._refEn+(self._ne-1)*self._delEn,self._ne)
            for i in xrange(len(self._E)):
                self._map[i] = self._map[i]/(np.power(10,self._E[i])*np.power(10,self._E[i])) # map is in Mev / cm^2 s sr, changing to 1 / MeV cm^2 s sr
                self._map[i] = (np.fliplr(self._map[i]))
            self._F = RegularGridInterpolator((self._E,self._B,self._L),self._map,bounds_error=False)
            tfinal = time.time()
            print "Loading and interpolating time: ",tfinal-tstart," sec."

    def which_model_file(self):
        return self.fname

    def evaluate(self, x,y,z,K):

        # We assume x and y are R.A. and Dec
        _coord = SkyCoord(ra=x, dec=y, frame=self._frame, unit="deg")

        b = _coord.transform_to('galactic').b.value
        l = _coord.transform_to('galactic').l.value
        lon=l 
        lat=b 
        #transform energy from keV to MeV. Galprop Model starts at 100 MeV
        energy = np.log10(z * u.keV/ u.MeV)

        if lon.size != lat.size:
            raise AttributeError("Lon and Lat should be the same size")
        f=np.zeros([lon.size,energy.size])
        E0 = self._refEn
        Ef = self._refEn + (self._ne-1)*self._delEn

        #fix longitude
        for j in xrange(lon.size):
            if lon[j]>180.:
                lon[j]=180-lon[j]

        for i in xrange(energy.size):
            if energy[i]<E0 or energy[i]>Ef:  #Maybe needed, it probably not necesary once the energy units are right?
                continue

            for j in xrange(lon.size):
                try:
                    f[j,i] = self._F((energy[i],lat[j],lon[j]))#/(energy[i]*energy[i])
                except ValueError:
                    continue

        assert np.all(np.isfinite(f))
        A = np.multiply(K,f/1000.) #divide by 1000 since LiFF will mutliply it back (change from MeV to KeV)
        return A

    def define_region(self,a,b,c,d,galactic=False):
        if galactic:
            lmin = a
            lmax = b
            bmin = c
            bmax = d

            _coord = SkyCoord(l=[lmin,lmin,lmax,lmax], b=[bmin, bmax, bmax, bmin], frame='galactic', unit='deg')
            
            self.ramin = min(_coord.transform_to('icrs').ra.value)
            self.ramax = max(_coord.transform_to('icrs').ra.value)
            self.decmin = min(_coord.transform_to('icrs').dec.value)
            self.decmax = max(_coord.transform_to('icrs').dec.value)

        else: 
            if c < -26.:
                c = -26.
                print "Value cannot be lower than dec=-26 due to HAWC's FOV"
            if d > 66.:
                d = 66.
                print "Value cannot be lower than dec=66 due to HAWC's FOV"
            self.ramin = a
            self.ramax = b
            self.decmin = c
            self.decmax = d

    def get_boundaries(self):

        min_longitude = self.ramin
        max_longitude = self.ramax
        min_latitude = self.decmin
        max_latitude = self.decmax
        return (min_longitude, max_longitude), (min_latitude, max_latitude)
=======
    def get_total_spatial_integral(self, z=None):  
        """
        Returns the total integral (for 2D functions) or the integral over the spatial components (for 3D functions).
        needs to be implemented in subclasses.

        :return: an array of values of the integral (same dimension as z).
        """

        if isinstance( z, u.Quantity):
            z = z.value
        return np.ones_like( z )
>>>>>>> a657411c
<|MERGE_RESOLUTION|>--- conflicted
+++ resolved
@@ -529,8 +529,19 @@
                 max_longitude -= 360.
 
         return (min_longitude, max_longitude), (min_latitude, max_latitude)
-
-<<<<<<< HEAD
+    
+    def get_total_spatial_integral(self, z=None):
+        """
+        Returns the total integral (for 2D functions) or the integral over the spatial components (for 3D functions).
+        needs to be implemented in subclasses.
+
+        :return: an array of values of the integral (same dimension as z).
+        """
+
+        if isinstance( z, u.Quantity):
+            z = z.value
+        return np.ones_like( z )
+
 class GalPropTemplate_3D(Function3D):
     r"""
         description :
@@ -679,17 +690,4 @@
         max_longitude = self.ramax
         min_latitude = self.decmin
         max_latitude = self.decmax
-        return (min_longitude, max_longitude), (min_latitude, max_latitude)
-=======
-    def get_total_spatial_integral(self, z=None):  
-        """
-        Returns the total integral (for 2D functions) or the integral over the spatial components (for 3D functions).
-        needs to be implemented in subclasses.
-
-        :return: an array of values of the integral (same dimension as z).
-        """
-
-        if isinstance( z, u.Quantity):
-            z = z.value
-        return np.ones_like( z )
->>>>>>> a657411c
+        return (min_longitude, max_longitude), (min_latitude, max_latitude)